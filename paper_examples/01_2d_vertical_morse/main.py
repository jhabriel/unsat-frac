import mdunsat as mdu
import numpy as np
import porepy as pp
import pickle
import scipy.sparse as sps
import scipy.sparse.linalg as spla

from grid_factory import GridGenerator
from mdunsat.ad_utils import (
    get_conductive_mortars,
    get_ghost_hydraulic_head,
    set_state_as_iterate,
    set_iterate_as_state
)

# %% Retrieve grid buckets
gfo = GridGenerator(
    mesh_args={"mesh_size_frac": 10, "mesh_size_bound": 10},
    csv_file="network.csv",
    domain={"xmin": 0, "ymin": 0, "xmax": 100, "ymax": 100},
    constraints=[2, 3, 4, 5],
)
gb, ghost_gb = gfo.get_grid_buckets()

grid_list = gfo.grid_list(gb)
bulk_list = gfo.bulk_grid_list(gb)
frac_list = gfo.fracture_grid_list(gb)
lfn_list = gfo.local_fracture_network__grid_list(gb)
edge_list = gfo.edge_list(gb)
frac_edge_list = gfo.fracture_edge_list(gb)

ghost_grid_list = gfo.grid_list(ghost_gb)
ghost_bulk_list = gfo.bulk_grid_list(ghost_gb)
ghost_frac_list = gfo.fracture_grid_list(ghost_gb)
ghost_lfn_list = gfo.local_fracture_network__grid_list(ghost_gb)
ghost_edge_list = gfo.edge_list(ghost_gb)
ghost_frac_edge_list = gfo.fracture_edge_list(ghost_gb)

# Uncomment to export grid
# export_mesh = pp.Exporter(ghost_gb, file_name="grid", folder_name="out")
# export_mesh.write_vtu(ghost_gb)

# %% Time parameters
schedule = list(np.linspace(0, 20, 2, dtype=np.int32))
tsc = pp.TimeSteppingControl(
    schedule=schedule,
    dt_init=0.01,
    dt_min_max=(0.01, 0.25 * pp.HOUR),
    iter_max=20,
    iter_optimal_range=(4, 7),
    iter_lowupp_factor=(1.3, 0.7),
    recomp_factor=0.5,
    recomp_max=12,
    print_info=True,
)
times = [tsc.time]
dts = [tsc.dt]
export_counter: int = 0

# %% Assign parameters
# Keywords
param_key: str = "flow"
node_var: str = "hydraulic_head"
edge_var: str = "mortar_flux"

# Declare primary variables
for _, d in gb:
    d[pp.PRIMARY_VARIABLES] = {node_var: {"cells": 1}}
for _, d in gb.edges():
    d[pp.PRIMARY_VARIABLES] = {edge_var: {"cells": 1}}

# Parameter assignment
param_update = mdu.ParameterUpdate(gb, param_key)  # object to update parameters

for g, d in gb:
<<<<<<< HEAD

    # Set parameters for the bulk
=======
    # Parameters for the bulk
>>>>>>> 169361ee
    if g.dim == gb.dim_max():
        # For convinience, store values of bounding box
        x_min: float = gb.bounding_box()[0][0]
        y_min: float = gb.bounding_box()[0][1]
        x_max: float = gb.bounding_box()[1][0]
        y_max: float = gb.bounding_box()[1][1]

        # Face indices of the boundaries
        fc: np.ndarray = g.face_centers
        top: np.ndarray = np.where(np.abs(fc[1] - y_max) < 1e-5)[0]
        bottom: np.ndarray = np.where(np.abs(fc[1]) < 1e-5)[0]
        left: np.ndarray = np.where(np.abs(fc[0]) < 1e-5)[0]
        right: np.ndarray = np.where(np.abs(fc[0] - x_max) < 1e-5)[0]
        top_left: np.ndarray = top[np.where(np.abs(fc[0][top] < (x_max / 2)))[0]]

        # Left and right cell indices
        cc: np.ndarray = g.cell_centers
        cells_left: np.ndarray = np.where(np.abs(cc[0] < (x_max / 2)))[0]
        cells_right: np.ndarray = np.where(np.abs(cc[0] > (x_max / 2)))[0]

        # Cell indices corresponding to the blocking fractures
        blocking_idx: list = [
            cc[0] < (0.50 * x_max),
            cc[0] > (0.30 * x_max),
            cc[1] < (0.80 * y_max),
            cc[1] > (0.60 * y_max),
        ]
        mult_cond: bool = np.logical_and(blocking_idx[0], blocking_idx[1])
        mult_cond: bool = np.logical_and(blocking_idx[2], mult_cond)
        mult_cond: bool = np.logical_and(blocking_idx[3], mult_cond)
        blocking_cells: np.ndarray = np.where(mult_cond)[0]

        # Boundary conditions
        bc_faces = g.get_boundary_faces()
        bc_type = np.array(bc_faces.size * ["neu"])
        bc_type[np.in1d(bc_faces, top_left)] = "dir"
        bc = pp.BoundaryCondition(g, faces=bc_faces, cond=list(bc_type))
        bc_values = np.zeros(g.num_faces)
        bc_values[top_left] = 2 + y_max  # -15 (pressure_head) + y_max (elevation_head)

        # Saturatted hydraulic conductivity
        K_SAT: np.ndarray = 0.00922 * np.ones(g.num_cells)  # conductive bulk cells
        K_SAT[mult_cond] = 5.55E-6  # hydraulic conductivity of blocking cells

        # Initialize bulk data
        param: dict = {
            "second_order_tensor": pp.SecondOrderTensor(K_SAT),  # [cm/s]
            "bc": bc,
            "bc_values": bc_values,
            "source": np.zeros(g.num_cells),
            "elevation": g.cell_centers[gb.dim_max() - 1],
            "mass_weight": np.ones(g.num_cells),
            "theta_r": 0.102,  # residual water content [-]
            "theta_s": 0.368,  # saturated water content [-]
            "alpha_vG": 0.0335,  # van Genuchten parameter [1/cm]
            "n_vG": 2.0,  # van Genuchten parameter [-]
            "m_vG": 0.5,  # (1 - 1 / n_vG) van Genuchten parameter [-]
            "time_step": tsc.dt,  # [s]
        }

<<<<<<< HEAD
    # Set parameters for 1D fractures
    elif g.dim == gb.dim_max() - 1:
        # Note that boundary values are not effectively used, but for discretization purposes
        # we still have to declare the fields
        bc_faces = g.get_boundary_faces()
        bc_type = bc_faces.size * ["neu"]
        bc = pp.BoundaryCondition(g, faces=bc_faces, cond=bc_type)
        specified_parameters = {
=======
    # Parameters for the fracture grids
    elif g.dim == gb.dim_max() - 1:
        param: dict = {
>>>>>>> 169361ee
            "aperture": 0.1,
            "bc": bc,
            "bc_values": np.zeros(g.num_faces),
            "datum": np.min(g.face_centers[gb.dim_max() - 1]),
            "elevation": g.cell_centers[gb.dim_max() - 1],
            "second_order_tensor": pp.SecondOrderTensor(np.ones(g.num_cells))
        }
<<<<<<< HEAD
        pp.initialize_data(g, d, param_key, specified_parameters)

    # Set parameters for 0D points
    else:
        specified_parameters = {
            "aperture": 0.02,
            "datum": np.min(g.cell_centers[gb.dim_max() - 1]),
            "elevation": g.cell_centers[gb.dim_max() - 1],
            "second_order_tensor": pp.SecondOrderTensor(np.ones(g.num_cells))
        }

    pp.initialize_data(g, d, param_key, specified_parameters)
=======
        param["specific_volume"] = param["aperture"] ** (gb.dim_max() - g.dim)
        param["volume"] = np.sum(param["specific_volume"] * g.cell_volumes)

    # Parameters for the 0D point
    else:
        param: dict = {
            "aperture": 0.1,
            "datum": g.cell_centers[gb.dim_max() - 1][0],
            "elevation": g.cell_centers[gb.dim_max() - 1]
        }
        param["specific_volume"] = param["aperture"] ** (gb.dim_max() - g.dim)
        param["volume"] = np.sum(param["specific_volume"] * g.cell_volumes)

    # Initialize the data parameter for the grid
    pp.initialize_data(g, d, param_key, param)
>>>>>>> 169361ee

# Parameters for the mortar
for e, d in gb.edges():
    mg = d["mortar_grid"]
    ones = np.ones(mg.num_cells)
    zeros = np.zeros(mg.num_cells)
    g_sec, _ = gb.nodes_of_edge(e)
    d_sec = gb.node_props(g_sec)
    time_scale_factor = 2
    aperture = d_sec[pp.PARAMETERS][param_key]["aperture"]  # [cm]
    sat_conductivity = 0.00922  # [cm/s]
    sat_normal_diffusivity = (sat_conductivity / (2 * aperture)) * ones  # [1/s]
    if mg.dim == gb.dim_max() - 1:
        data = {
            "sat_normal_diffusivity": sat_normal_diffusivity,
            "normal_diffusivity": sat_normal_diffusivity,
            "is_conductive": zeros,
            "elevation": mg.cell_centers[gb.dim_max() - 1],
        }
    else:
        data = {
            "sat_normal_diffusivity": sat_normal_diffusivity * time_scale_factor,
            "normal_diffusivity": sat_normal_diffusivity * time_scale_factor,
            "is_conductive": ones,
            "elevation": mg.cell_centers[gb.dim_max() - 1],
        }
    pp.initialize_data(mg, d, param_key, data)

# %% Set initial states
for g, d in gb:
    if g.dim == gb.dim_max():
        pp.set_state(d, state={node_var: -30 + d[pp.PARAMETERS][param_key]["elevation"]})
        pp.set_iterate(d, iterate={node_var: d[pp.STATE][node_var]})
    else:
        pp.set_state(d, state={node_var: d[pp.PARAMETERS][param_key]["datum"]})
        pp.set_iterate(d, iterate={node_var: d[pp.STATE][node_var]})

for _, d in gb.edges():
    mg = d["mortar_grid"]
    pp.set_state(d, state={edge_var: np.zeros(mg.num_cells)})
    pp.set_iterate(d, iterate={edge_var: d[pp.STATE][edge_var]})

# %% Create degree of freedom manager and equation manager
dof_manager = pp.DofManager(gb)
equation_manager = pp.ad.EquationManager(gb, dof_manager)

# %% Assign primary variables to their corresponding grids
h = equation_manager.merge_variables([(g, node_var) for g in grid_list])
lmbda = equation_manager.merge_variables([(e, edge_var) for e in edge_list])

# Shorthands. Note that the following merged variables all have different id's
h_m = h.previous_iteration()
h_n = h.previous_timestep()
lmbda_m = lmbda.previous_iteration()
lmbda_n = lmbda.previous_timestep()

# Useful auxiliary variables
zeta = pp.ad.ParameterArray(
    param_keyword=param_key, array_keyword="elevation", grids=grid_list, name="elevation"
)
psi = h - zeta  # pressure head ad
psi_m = h_m - zeta  # pressure head previous iteration
psi_n = h_n - zeta  # pressure head previous time step

# %% Grid operators and cell restrictions

# Grid operators
div_bulk = pp.ad.Divergence(grids=bulk_list)
bound_bulk = pp.ad.BoundaryCondition(param_key, grids=bulk_list)

proj = pp.ad.MortarProjections(gb=gb, grids=grid_list, edges=edge_list)
ghost_proj = pp.ad.MortarProjections(gb=ghost_gb, grids=ghost_grid_list, edges=ghost_edge_list)

subdomain_proj_scalar = pp.ad.SubdomainProjections(grids=grid_list)
bulk_cell_rest: pp.ad.Matrix = subdomain_proj_scalar.cell_restriction(bulk_list)
bulk_face_rest: pp.ad.Matrix = subdomain_proj_scalar.face_restriction(bulk_list)
bulk_face_prol: pp.ad.Matrix = subdomain_proj_scalar.face_prolongation(bulk_list)
frac_cell_rest: pp.ad.Matrix = subdomain_proj_scalar.cell_restriction(lfn_list)
frac_cell_prol: pp.ad.Matrix = subdomain_proj_scalar.cell_prolongation(lfn_list)

h_bulk = bulk_cell_rest * h
h_lfn = frac_cell_rest * h

# %% Governing equations in the bulk

# Soil water retention curves
vgm = mdu.VanGenuchtenMualem(gb=gb, param_key=param_key)
theta_ad: pp.ad.Function = vgm.water_content(as_ad=True)
krw_ad: pp.ad.Function = vgm.relative_permeability(as_ad=True)
smc_ad: pp.ad.Function = vgm.moisture_capacity(as_ad=True)

# MPFA discretization
mpfa_bulk = pp.ad.MpfaAd(param_key, bulk_list)

# Obtain single phase flow to compute directionality of upwind scheme
flux_single_phase = (
        mpfa_bulk.flux * bulk_cell_rest * h_m
        + mpfa_bulk.bound_flux * bound_bulk
        + mpfa_bulk.bound_flux * bulk_face_rest * proj.mortar_to_primary_int * lmbda_m
)

# Upwinding of relative permeabilities
upwind = mdu.FluxBaseUpwindAd(gb=gb, grid_list=bulk_list, param_key=param_key)

zeta_faces_bulk = pp.ad.Array(bulk_list[0].face_centers[gb.dim_max() - 1])
psi_bound_bulk = bound_bulk - zeta_faces_bulk
psi_bulk_m = bulk_cell_rest * psi_m
krw_faces = upwind(krw_ad(psi_bulk_m), krw_ad(psi_bound_bulk), flux_single_phase)

# Multiphase Darcy fluxes
flux = (
    krw_faces * mpfa_bulk.flux * bulk_cell_rest * h
    + krw_faces * mpfa_bulk.bound_flux * bound_bulk
    + krw_faces * mpfa_bulk.bound_flux * bulk_face_rest * proj.mortar_to_primary_int * lmbda
)

# Treatment of source and accumulation terms
# NOTE: The expression containing the active ad variable (psi_bulk)
# must be placed at the left of the (final) expression.
# Otherwise, numpy will broadcast the expression leading to an undesirable output format
dt_ad = mdu.ParameterScalar(param_key, "time_step", grids=bulk_list)
source_bulk = pp.ad.ParameterArray(param_key, "source", grids=bulk_list)
mass_bulk = pp.ad.MassMatrixAd(param_key, grids=bulk_list)

linearization = "modified_picard"  # linearization of the bulk equations
if linearization == "newton":
    accum_bulk_active = mass_bulk.mass * theta_ad(bulk_cell_rest * psi)
    accum_bulk_inactive = mass_bulk.mass * theta_ad(bulk_cell_rest * psi_n) * (-1)
elif linearization == "modified_picard":
    accum_bulk_active = mass_bulk.mass * (
            (bulk_cell_rest * psi) * smc_ad(bulk_cell_rest * psi_m)
    )
    accum_bulk_inactive = mass_bulk.mass * (
            theta_ad(bulk_cell_rest * psi_m) - smc_ad(bulk_cell_rest * psi_m) *
            (bulk_cell_rest * psi_m) - theta_ad(bulk_cell_rest * psi_n)
    )
elif linearization == "l_scheme":
    L = 0.0025
    accum_bulk_active = L * mass_bulk.mass * (bulk_cell_rest * psi)
    accum_bulk_inactive = mass_bulk.mass * (
            theta_ad(bulk_cell_rest * psi_m)
            - L * (bulk_cell_rest * psi_m) - theta_ad(bulk_cell_rest * psi_n)
    )
else:
    raise NotImplementedError(
        "Linearization scheme not implemented. Use 'newton', "
        "'modified_picard', or 'l_scheme'."
    )

accumulation_bulk = accum_bulk_active + accum_bulk_inactive
conserv_bulk_eq = accumulation_bulk + dt_ad * div_bulk * flux - dt_ad * source_bulk
conserv_bulk_eq.discretize(gb=gb)
conserv_bulk_num_new = conserv_bulk_eq.evaluate(dof_manager=dof_manager).val

# %% Governing equations in the fracture

# Get water volume as a function of the hydraulic head, and its first derivative
fv = mdu.FractureVolume(gb=gb, fracture_grids=lfn_list, param_key=param_key)
vol_ad: pp.ad.Function = fv.fracture_volume(as_ad=True)
vol_cap_ad: pp.ad.Function = fv.volume_capacity(as_ad=True)
vol = fv.fracture_volume(as_ad=False)

linearization = "newton"  # linearization of the fracture equations
if linearization == "newton":
    accum_frac_active = vol_ad(frac_cell_rest * h)
    accum_frac_inactive = vol_ad(frac_cell_rest * h_n) * (-1)
elif linearization == "modified_picard":
    accum_frac_active = (frac_cell_rest * h) * vol_cap_ad(frac_cell_rest * h_m)
    accum_frac_inactive = (
            vol_ad(frac_cell_rest * h_m)
            - vol_cap_ad(frac_cell_rest * h_m) * (frac_cell_rest * h_m)
            - vol_ad(frac_cell_rest * h_n)
    )
elif linearization == "l_scheme":
    L = 0.015
    accum_frac_active = L * frac_cell_rest * h
    accum_frac_inactive = (
            vol_ad(frac_cell_rest * h_m)
            - L * frac_cell_rest * h_m
            - vol_ad(frac_cell_rest * h_n)
    )
else:
    raise NotImplementedError(
        "Linearization scheme not implemented. Use 'newton', "
        "'modified_picard', or 'l_scheme'."
    )
<<<<<<< HEAD

=======
>>>>>>> 169361ee
# Retrieve sources from mortar
sources_from_mortar = frac_cell_rest * proj.mortar_to_secondary_int * lmbda
# Accumulation terms
accum_frac = accum_frac_active + accum_frac_inactive
# Declare conservation equation
conserv_frac_eq = accum_frac - dt_ad * sources_from_mortar
conserv_frac_eq.discretize(gb=gb)
conserv_frac_num_new = conserv_frac_eq.evaluate(dof_manager=dof_manager).val

# %% Governing equations on the interfaces
mpfa_global = pp.ad.MpfaAd(param_key, grid_list)
robin = pp.ad.RobinCouplingAd(param_key, edge_list)

# Get projected higher-dimensional trace of the hydraulic head onto the mortars
proj_h_high = (
        proj.primary_to_mortar_avg * mpfa_global.bound_pressure_cell * h
        + proj.primary_to_mortar_avg
        * mpfa_global.bound_pressure_face
        * proj.mortar_to_primary_int
        * lmbda
)

proj_h_high_m = (
        proj.primary_to_mortar_avg * mpfa_global.bound_pressure_cell * h_m
        + proj.primary_to_mortar_avg
        * mpfa_global.bound_pressure_face
        * proj.mortar_to_primary_int
        * lmbda_m
)

# Get projected lower-dimensional (ghost) hydraulic head onto the mortars
pfh = mdu.GhostHydraulicHead(gb=gb, ghost_gb=ghost_gb)
frac_to_mortar_ad: pp.ad.Function = pfh.proj_fra_hyd_head(as_ad=True)
proj_h_low = frac_to_mortar_ad(frac_cell_rest * h)

# Array parameter that keeps track of conductive (1) and blocking (0) mortar cells
# Note that if it is blocking, the whole discrete equation is removed for that mortar cell
is_conductive = pp.ad.ParameterArray(param_key, "is_conductive", edges=edge_list)

# Interface flux
mortar_flux = robin.mortar_discr * (proj_h_low - proj_h_high) * is_conductive
interface_flux_eq = mortar_flux + lmbda
interface_flux_eq.discretize(gb=gb)
interface_flux_num_new = interface_flux_eq.evaluate(dof_manager=dof_manager).val

# %% Assemble discrete equations, feed into the equation manager, and discretize.
eqs = {"bulk_conservation": conserv_bulk_eq,
       "fracture_conservation": conserv_frac_eq,
       "interface_fluxes": interface_flux_eq
       }
equation_manager.equations.update(eqs)
equation_manager.discretize(gb)

# %% Initialize exporter. Note that we use the ghost grid rather than the physical one
# d_bulk = gb.node_props(bulk_list[0])
# d_bulk_ghost = ghost_gb.node_props(ghost_bulk_list[0])
# z_bulk = bulk_list[0].cell_centers[1]
#
# d_frac_bottom = gb.node_props(frac_list[0])
# d_frac_ghost_bottom = ghost_gb.node_props(ghost_frac_list[0])
# z_frac_bottom = frac_list[0].cell_centers[1]
# z_frac_ghost_bottom = ghost_frac_list[0].cell_centers[1]
#
# d_frac_top = gb.node_props(frac_list[1])
# d_frac_ghost_top = ghost_gb.node_props(ghost_frac_list[1])
# z_frac_top = frac_list[1].cell_centers[1]
# z_frac_ghost_top = ghost_frac_list[1].cell_centers[1]
#
# d_point = gb.node_props(lfn_list[-1])
# d_point_ghost = ghost_gb.node_props(ghost_lfn_list[-1])
#
# d_edge_bottom = gb.edge_props(edge_list[0])
# d_edge_ghost_bottom = ghost_gb.edge_props(ghost_edge_list[0])
#
# d_edge_top = gb.edge_props(edge_list[1])
# d_edge_ghost_top = ghost_gb.edge_props(ghost_edge_list[1])
#
# # # Set state in bulk ghost grid
# pp.set_state(
#     data=d_bulk_ghost,
#     state={
#         node_var: d_bulk[pp.STATE][node_var],
#     },
# )
#
# # Set state in fracture ghost grids
# pp.set_state(
#     data=d_frac_ghost_bottom,
#     state={
#         node_var: d_frac_bottom[pp.PARAMETERS][param_key]["datum"]
#         * np.ones(ghost_frac_list[0].num_cells),
#     },
# )
# pp.set_state(
#     data=d_frac_ghost_top,
#     state={
#         node_var: d_frac_top[pp.PARAMETERS][param_key]["datum"]
#         * np.ones(ghost_frac_list[1].num_cells),
#     },
# )
#
# pp.set_state(
#     data=d_point_ghost,
#     state={
#         node_var: 0
#     }
#
# )
#
#
# # Set state in edges
# pp.set_state(
#     data=d_edge_ghost_top,
#     state={
#         edge_var: d_edge_top[pp.STATE][edge_var]
#     }
# )
#
# pp.set_state(
#     data=d_edge_ghost_bottom,
#     state={
#         edge_var: d_edge_bottom[pp.STATE][edge_var]
#     }
# )
#
#
# # # Correct values of pressure head in the fracture if negative
# # for val in d_frac_ghost[pp.STATE]["pressure_head"] <= 0:
# #     d_frac_ghost[pp.STATE]["pressure_head"][val] = 0
#
# water_table_bottom = [d_frac_bottom[pp.STATE][node_var][0] - pressure_threshold]
# water_table_top = [d_frac_top[pp.STATE][node_var][0] - pressure_threshold]
# water_vol_bottom = [vol(d_frac_bottom[pp.STATE][node_var])[0]]
# water_vol_top = [vol(d_frac_top[pp.STATE][node_var])[0]]
#exporter_ghost = pp.Exporter(ghost_gb, "morse_code", "out")
#exporter_ghost.write_vtu([node_var], time_step=0)

# %% Time loop
total_iteration_counter = 0
iters = []
ABS_TOL = 1E-3
is_mortar_conductive = np.zeros(gb.num_mortar_cells(), dtype=np.int8)
control_faces = is_mortar_conductive

# Time loop
while tsc.time < tsc.time_final:
    tsc.time += tsc.dt
    itr: int = 0
    res_norm: float = 1E8
    rel_res: float = 1E8

    # Solver loop
    while itr <= tsc.iter_max and not res_norm < ABS_TOL:

        # Solve system of equations and distribute variables to pp.ITERATE
        A, b = equation_manager.assemble()
        solution = spla.spsolve(A, b)
        dof_manager.distribute_variable(solution, additive=True, to_iterate=True)

        # Compute 'error' as norm of the residual
        res_norm = np.linalg.norm(b, 2)
        if itr == 0:
            init_res_norm = res_norm
        else:
            inti_res_norm = max(res_norm, init_res_norm)
        rel_res = res_norm / init_res_norm
        print("t", tsc.time, "itr", itr, "res", res_norm, "rel_res", rel_res, "dt", tsc.dt)

        # Prepare next iteration
        itr += 1
        total_iteration_counter += 1
    # end of solver loop

    # Recompute solution if we did not achieve convergence
    if res_norm > ABS_TOL or np.isnan(res_norm):
        tsc.next_time_step(recompute_solution=True, iterations=itr - 1)
        param_update.update_time_step(tsc.dt)
        set_iterate_as_state(gb, node_var, edge_var)
        continue
    # end of checking

    # Recompute solution if negative volume is encountered
<<<<<<< HEAD
    if np.any(vol((frac_cell_rest * h).evaluate(dof_manager).val) < 0):
=======
    current_volume = vol(h_frac.evaluate(dof_manager).val)
    print("Current volume: ", current_volume)
    if np.any(current_volume < 0):
>>>>>>> 169361ee
        tsc.next_time_step(recompute_solution=True, iterations=itr - 1)
        param_update.update_time_step(tsc.dt)
        print(f"Encountered negative volume. Reducing dt and recomputing solution.")
        set_iterate_as_state(gb, node_var, edge_var)
        continue
    # end of checking

    # Recompute solution is capillary barrier is overcome. Note that dt remains the same
    is_mortar_conductive = get_conductive_mortars(
        gb, dof_manager, param_key, proj_h_high, proj_h_low, edge_list
    )
    if control_faces.sum() == 0 and is_mortar_conductive.sum() > 0:
        param_update.update_mortar_conductivity_state(is_mortar_conductive, edge_list)
        print(
            f"The faces {np.where(is_mortar_conductive)[0]} are saturated. "
            f"Solution will be recomputed."
        )
        control_faces = is_mortar_conductive
        set_iterate_as_state(gb, node_var, edge_var)
        tsc.time -= tsc.dt  # correct time since we are going to recompute the solution
        continue
    else:
        is_mortar_conductive: np.ndarray = np.zeros(
            gb.num_mortar_cells(), dtype=np.int8
        )
        param_update.update_mortar_conductivity_state(is_mortar_conductive, edge_list)
        control_faces = is_mortar_conductive
    # end of checking

    # Save number of iterations and time step
    iters.append(itr - 1)
    times.append(tsc.time)
    dts.append(tsc.dt)

    # Succesful convergence
    tsc.next_time_step(recompute_solution=False, iterations=itr - 1)
    param_update.update_time_step(tsc.dt)
    set_state_as_iterate(gb, node_var, edge_var)
    print("Hydraulic heads:", h_lfn.evaluate(dof_manager).val)
    print("Volumes:", vol(h_lfn.evaluate(dof_manager).val))
    print()

    # # Export to ParaView
    # pp.set_state(
    #     data=d_bulk_ghost,
    #     state={node_var: d_bulk[pp.STATE][node_var]},
    #)
    # pp.set_state(
    #     data=d_frac_ghost,
    #     state={
    #         node_var: get_ghost_hydraulic_head(ghost_frac_list[0], d_frac[pp.STATE][node_var]),
    #         "pressure_head": get_ghost_hydraulic_head(
    #             ghost_frac_list[0], d_frac[pp.STATE][node_var]) - z_frac_ghost,
    #     },
    # )
    # pp.set_state(
    #     data=d_edge_ghost,
    #     state={
    #         edge_var: d_edge[pp.STATE][edge_var]
    #     }
    # )
    # # Correct values of pressure head in the fracture if negative
    # for val in d_frac_ghost[pp.STATE]["pressure_head"] <= 0:
    #     d_frac_ghost[pp.STATE]["pressure_head"][val] = 0
    # if tsc.time in tsc.schedule:
    #     export_counter += 1
    #     exporter_ghost.write_vtu([node_var], time_step=export_counter)

#%% Export results
# iters.insert(0, 0)  # insert 0 at the beginning of the list
# d = dict()
# d["time"] = np.array(times) / 3600  # time in [hours]
# d["water_volume"] = np.array(water_vol)  # water volume in [cm^3]
# d["water_table"] = np.array(water_table)  # fracture water table in [cm]
# d["time_step"] = np.array(dts)  # time steps in [s]
# d["iterations"] = np.array(iters)  # iterations
#
# file_name = "out.plk"
# open_file = open(file_name, "wb")
# pickle.dump(d, open_file)
# open_file.close()<|MERGE_RESOLUTION|>--- conflicted
+++ resolved
@@ -73,12 +73,6 @@
 param_update = mdu.ParameterUpdate(gb, param_key)  # object to update parameters
 
 for g, d in gb:
-<<<<<<< HEAD
-
-    # Set parameters for the bulk
-=======
-    # Parameters for the bulk
->>>>>>> 169361ee
     if g.dim == gb.dim_max():
         # For convinience, store values of bounding box
         x_min: float = gb.bounding_box()[0][0]
@@ -139,7 +133,6 @@
             "time_step": tsc.dt,  # [s]
         }
 
-<<<<<<< HEAD
     # Set parameters for 1D fractures
     elif g.dim == gb.dim_max() - 1:
         # Note that boundary values are not effectively used, but for discretization purposes
@@ -148,11 +141,6 @@
         bc_type = bc_faces.size * ["neu"]
         bc = pp.BoundaryCondition(g, faces=bc_faces, cond=bc_type)
         specified_parameters = {
-=======
-    # Parameters for the fracture grids
-    elif g.dim == gb.dim_max() - 1:
-        param: dict = {
->>>>>>> 169361ee
             "aperture": 0.1,
             "bc": bc,
             "bc_values": np.zeros(g.num_faces),
@@ -160,7 +148,6 @@
             "elevation": g.cell_centers[gb.dim_max() - 1],
             "second_order_tensor": pp.SecondOrderTensor(np.ones(g.num_cells))
         }
-<<<<<<< HEAD
         pp.initialize_data(g, d, param_key, specified_parameters)
 
     # Set parameters for 0D points
@@ -173,23 +160,6 @@
         }
 
     pp.initialize_data(g, d, param_key, specified_parameters)
-=======
-        param["specific_volume"] = param["aperture"] ** (gb.dim_max() - g.dim)
-        param["volume"] = np.sum(param["specific_volume"] * g.cell_volumes)
-
-    # Parameters for the 0D point
-    else:
-        param: dict = {
-            "aperture": 0.1,
-            "datum": g.cell_centers[gb.dim_max() - 1][0],
-            "elevation": g.cell_centers[gb.dim_max() - 1]
-        }
-        param["specific_volume"] = param["aperture"] ** (gb.dim_max() - g.dim)
-        param["volume"] = np.sum(param["specific_volume"] * g.cell_volumes)
-
-    # Initialize the data parameter for the grid
-    pp.initialize_data(g, d, param_key, param)
->>>>>>> 169361ee
 
 # Parameters for the mortar
 for e, d in gb.edges():
@@ -376,10 +346,7 @@
         "Linearization scheme not implemented. Use 'newton', "
         "'modified_picard', or 'l_scheme'."
     )
-<<<<<<< HEAD
-
-=======
->>>>>>> 169361ee
+
 # Retrieve sources from mortar
 sources_from_mortar = frac_cell_rest * proj.mortar_to_secondary_int * lmbda
 # Accumulation terms
@@ -562,13 +529,7 @@
     # end of checking
 
     # Recompute solution if negative volume is encountered
-<<<<<<< HEAD
     if np.any(vol((frac_cell_rest * h).evaluate(dof_manager).val) < 0):
-=======
-    current_volume = vol(h_frac.evaluate(dof_manager).val)
-    print("Current volume: ", current_volume)
-    if np.any(current_volume < 0):
->>>>>>> 169361ee
         tsc.next_time_step(recompute_solution=True, iterations=itr - 1)
         param_update.update_time_step(tsc.dt)
         print(f"Encountered negative volume. Reducing dt and recomputing solution.")
